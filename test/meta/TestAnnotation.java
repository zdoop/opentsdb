--- conflicted
+++ resolved
@@ -41,70 +41,12 @@
 @PrepareForTest({ Annotation.class, Const.class, Scanner.class })
 public final class TestAnnotation extends BaseTsdbTest {
   private Annotation note = new Annotation();
-<<<<<<< HEAD
-  
-  final private byte[] global_row_key = 
-      new byte[] { 0, 0, 0, (byte) 0x4F, (byte) 0x29, (byte) 0xD2, 0 };
-  final private byte[] tsuid_row_key = 
-      new byte[] { 0, 0, 1, (byte) 0x52, (byte) 0xC2, (byte) 0x09, 0, 0, 0, 
-        1, 0, 0, 1 };
-
-  // 1425715200 - Sat Mar 7 00:00:00 PST 2015
-  final private byte[] global_row_key_2015_midnight =
-      new byte[] { 0, 0, 0, (byte) 0x54, (byte) 0xFA, (byte) 0xB0, 0 };
-
-  @Before
-  public void before() throws Exception {
-    final Config config = new Config(false);
-    PowerMockito.whenNew(HBaseClient.class)
-      .withArguments(anyString(), anyString()).thenReturn(client);
-    tsdb = new TSDB(config);
-    
-    storage = new MockBase(tsdb, client, true, true, true, true);
-    
-    // add a global
-    storage.addColumn(global_row_key, 
-        new byte[] { 1, 0, 0 }, 
-        ("{\"startTime\":1328140800,\"endTime\":1328140801,\"description\":" + 
-            "\"Description\",\"notes\":\"Notes\",\"custom\":{\"owner\":" + 
-            "\"ops\"}}").getBytes(MockBase.ASCII()));
-
-    storage.addColumn(global_row_key, 
-        new byte[] { 1, 0, 1 }, 
-        ("{\"startTime\":1328140801,\"endTime\":1328140803,\"description\":" + 
-            "\"Global 2\",\"notes\":\"Nothing\"}").getBytes(MockBase.ASCII()));
-
-    // add a local
-    storage.addColumn(tsuid_row_key, 
-        new byte[] { 1, 0x0A, 0x02 }, 
-        ("{\"tsuid\":\"000001000001000001\",\"startTime\":1388450562," +
-            "\"endTime\":1419984000,\"description\":\"Hello!\",\"notes\":" + 
-            "\"My Notes\",\"custom\":{\"owner\":\"ops\"}}")
-            .getBytes(MockBase.ASCII()));
-    
-    storage.addColumn(tsuid_row_key, 
-        new byte[] { 1, 0x0A, 0x03 }, 
-        ("{\"tsuid\":\"000001000001000001\",\"startTime\":1388450563," +
-            "\"endTime\":1419984000,\"description\":\"Note2\",\"notes\":" + 
-            "\"Nothing\"}")
-            .getBytes(MockBase.ASCII()));
-    
-    // add some data points too
-    storage.addColumn(tsuid_row_key, 
-        new byte[] { 0x50, 0x10 }, new byte[] { 1 });
-    
-    storage.addColumn(tsuid_row_key, 
-        new byte[] { 0x50, 0x18 }, new byte[] { 2 });
-  }
-  
-=======
   private final static String TSUID = "000001000001000001";
   private byte[] global_row_key;
   private byte[] tsuid_row_key;
   // 1425715200 - Sat Mar 7 00:00:00 PST 2015
   private byte[] global_row_key_2015_midnight;
 
->>>>>>> b1c32620
   @Test
   public void constructor() {
     assertNotNull(new Annotation());
@@ -228,27 +170,7 @@
     assertEquals("Description", note0.getDescription());
     assertEquals("Global 2", note1.getDescription());
   }
-
-  @Test
-  public void getGlobalAnnotationOutsideCurrentHour() throws Exception {
-    // 1425716000 - Sat Mar  7 00:13:20 PST 2015
-    storage.addColumn(global_row_key_2015_midnight,
-        new byte[] { 1, 3, (byte) 0x20 },
-        ("{\"startTime\":1425716000,\"endTime\":1425716001,\"description\":" +
-            "\"Global 3\",\"notes\":\"Issue #457\"}").getBytes(MockBase.ASCII()));
-
-    int right_now = 1425717000;  // Sat Mar  7 00:30:00 PST 2015
-    int fourty_minutes_ago = 1425714600; // Fri Mar  6 23:50:00 PST 2015
-
-    List<Annotation> recentGlobalAnnotation = Annotation.getGlobalAnnotations(
-        tsdb, fourty_minutes_ago, right_now).joinUninterruptibly();
-    assertNotNull(recentGlobalAnnotation);
-    assertEquals(1, recentGlobalAnnotation.size());
-    Annotation note0 = recentGlobalAnnotation.get(0);
-    assertEquals("Global 3", note0.getDescription());
-    assertEquals("Issue #457", note0.getNotes());
-  }
-
+  
   @Test
   public void getGlobalAnnotationOutsideCurrentHour() throws Exception {
     setupStorage(false);
