--- conflicted
+++ resolved
@@ -939,11 +939,7 @@
       } else {
         logWarn("Found a file with mtime=" + mtime + ": " + path);
       }
-<<<<<<< HEAD
-      response.setHeader(HttpHeaders.Names.CACHE_CONTROL,
-=======
       response.headers().set(HttpHeaders.Names.CACHE_CONTROL,
->>>>>>> 105e80ed
                          "max-age=" + max_age);
       HttpHeaders.setContentLength(response, length);
       chan.write(response);
