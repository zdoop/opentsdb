--- conflicted
+++ resolved
@@ -42,10 +42,7 @@
 import net.opentsdb.core.Tags;
 import net.opentsdb.meta.Annotation;
 import net.opentsdb.meta.TSUIDQuery;
-<<<<<<< HEAD
-=======
 import net.opentsdb.stats.QueryStats;
->>>>>>> b1c32620
 import net.opentsdb.uid.NoSuchUniqueName;
 import net.opentsdb.uid.UniqueId;
 import net.opentsdb.utils.DateTime;
@@ -122,27 +119,12 @@
           e.getMessage(), data_query.toString(), e);
     }
     
-<<<<<<< HEAD
-    Query[] tsdbqueries;
-    try {
-      tsdbqueries = data_query.buildQueries(tsdb);
-    } catch(NoSuchUniqueName ex) {
-      throw new BadRequestException(ex);
-    }
-    final int nqueries = tsdbqueries.length;
-    final ArrayList<DataPoints[]> results = 
-      new ArrayList<DataPoints[]>(nqueries);
-    final ArrayList<Deferred<DataPoints[]>> deferreds =
-      new ArrayList<Deferred<DataPoints[]>>(nqueries);
-    for (int i = 0; i < nqueries; i++) {
-      deferreds.add(tsdbqueries[i].runAsync());
-=======
     // if the user tried this query multiple times from the same IP and src port
     // they'll be rejected on subsequent calls
     final QueryStats query_stats = 
         new QueryStats(query.getRemoteAddress(), data_query);
     data_query.setQueryStats(query_stats);
-    
+    }
     final int nqueries = data_query.getQueries().size();
     final ArrayList<DataPoints[]> results = new ArrayList<DataPoints[]>(nqueries);
     final List<Annotation> globals = new ArrayList<Annotation>();
@@ -188,7 +170,6 @@
           return null;
         }
       }
->>>>>>> b1c32620
     }
     
     /**
@@ -240,14 +221,6 @@
         return Deferred.groupInOrder(deferreds).addCallback(new QueriesCB());
       }
     }
-<<<<<<< HEAD
-
-    try {
-      Deferred.groupInOrder(deferreds).addCallback(new QueriesCB())
-        .joinUninterruptibly();
-    } catch (Exception e) {
-      throw new RuntimeException("Shouldn't be here", e);
-=======
     
     /** Handles storing the global annotations after fetching them */
     class GlobalCB implements Callback<Object, List<Annotation>> {
@@ -255,7 +228,6 @@
         globals.addAll(annotations);
         return data_query.buildQueriesAsync(tsdb).addCallback(new BuildCB());
       }
->>>>>>> b1c32620
     }
  
     // if we the caller wants to search for global annotations, fire that off 
